--- conflicted
+++ resolved
@@ -54,11 +54,7 @@
 
 
 
-<<<<<<< HEAD
-
-    
-=======
->>>>>>> c47f94d2
+
 # There is a slight difference in the x-axis tick label positioning for this
 # plot between Python 2 and 3, it's not important here so increase the RMS
 # slightly such that it's ignored
@@ -109,15 +105,11 @@
 def test_draw_residual_ulh_norm():
     np.random.seed(0)
     data = np.random.randn(1000)
-<<<<<<< HEAD
-    ulh = UnbinnedLH(doublecrystalball, data)
-    ulh.draw_residual(args=(1., 1.,2.,2.,1.,2.), norm=True)
-=======
     ulh = UnbinnedLH(gaussian, data)
     ulh.draw_residual(args=(0., 1.), norm=True)
     plt.ylim(-7., 3.)
     plt.xlim(-4., 3.)
->>>>>>> c47f94d2
+
 
 
 @image_comparison('draw_residual_ulh_norm_no_errbars.png', tolerance=special_tol)
@@ -141,14 +133,10 @@
 def test_draw_ulh_extend_residual_norm():
     np.random.seed(0)
     data = np.random.randn(1000)
-<<<<<<< HEAD
-    ulh = UnbinnedLH(Extended(doublecrystalball), data, extended=True)
-    ulh.draw_residual(args=(1., 1.,2.,2.,1.,2., 1000), norm=True)
-=======
     ulh = UnbinnedLH(Extended(gaussian), data, extended=True)
     ulh.draw_residual(args=(0., 1., 1000), norm=True)
     plt.ylim(-7.,3.)
->>>>>>> c47f94d2
+
 
 
 @image_comparison('draw_ulh_with_minuit.png')
@@ -188,15 +176,11 @@
 def test_draw_residual_blh_norm():
     np.random.seed(0)
     data = np.random.randn(1000)
-<<<<<<< HEAD
-    blh = BinnedLH(doublecrystalball, data)
-    blh.draw_residual(args=(1., 1.,2.,2.,1.,2.), norm=True)
-=======
     blh = BinnedLH(gaussian, data)
     blh.draw_residual(args=(0., 1.), norm=True)
     plt.ylim(-4., 3.)
     plt.xlim(-4., 3.)
->>>>>>> c47f94d2
+
 
 
 @image_comparison('draw_residual_blh_norm_options.png')
